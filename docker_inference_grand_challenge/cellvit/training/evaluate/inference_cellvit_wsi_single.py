# -*- coding: utf-8 -*-
# Detection Inference Code for Test Data
#
# @ Fabian Hörst, fabian.hoerst@uk-essen.de
# Institute for Artifical Intelligence in Medicine,
# University Medicine Essen

import os
import sys

current_dir = os.path.dirname(os.path.abspath(__file__))
project_root = os.path.dirname(os.path.abspath(current_dir))
sys.path.append(project_root)
project_root = os.path.dirname(os.path.abspath(project_root))
sys.path.append(project_root)
project_root = os.path.dirname(os.path.abspath(project_root))
sys.path.append(project_root)

import csv
import json
import os
from pathlib import Path
from typing import Callable, Dict, List, Tuple, Union

import albumentations as A
import cv2
import matplotlib.pyplot as plt
import numpy as np
import openslide
import torch
import tqdm
from albumentations.pytorch import ToTensorV2
from einops import rearrange
from matplotlib import pyplot as plt
from scipy.spatial import KDTree
from torch.utils.data import DataLoader, Dataset

# Import patch iterator related classes
from wholeslidedata.iterators import PatchConfiguration, create_patch_iterator

from cellvit.config.config import CELL_IMAGE_SIZES
from cellvit.inference.postprocessing_cupy import DetectionCellPostProcessorCupy
from cellvit.training.datasets.detection_dataset import DetectionDataset
from cellvit.training.evaluate.inference_cellvit_experiment_classifier import (
    CellViTClassifierInferenceExperiment,
)

# ID -> name map
CLASS_MAP = {0: "monocytes", 1: "lymphocytes", 2: "other"}


def px_to_mm(px: float, spacing: float = 0.25) -> float:
    """
    Convert pixel coordinates to millimeters, given a micrometers-per-pixel spacing.
    E.g. if spacing=0.25 (µm/px), then 1 px = 0.25 µm = 0.00025 mm.
    """
    return px * spacing / 1000.0


def parse_patch_basename(patch_basename: str) -> Tuple[str, float, float]:
    """
    Parse a patch basename that contains x and y offsets.
    For example, if patch_basename = "A_P000001_PAS_CPG_x9984_y87808_105",
    it extracts:
      - slide_id: "A_P000001_PAS_CPG" (all parts before the first part starting with 'x')
      - patch_x: 9984.0
      - patch_y: 87808.0
    """
    parts = patch_basename.split("_")
    slide_parts = []
    patch_x = None
    patch_y = None
    for part in parts:
        if part.startswith("x"):
            try:
                patch_x = float(part.lstrip("x"))
            except ValueError:
                raise ValueError(f"Error parsing x coordinate in: {patch_basename}")
        elif part.startswith("y"):
            try:
                patch_y = float(part.lstrip("y"))
            except ValueError:
                raise ValueError(f"Error parsing y coordinate in: {patch_basename}")
        else:
            # Append parts until we encounter a part starting with "x"
            if patch_x is None:
                slide_parts.append(part)
    slide_id = "_".join(slide_parts)
    if patch_x is None or patch_y is None:
        raise ValueError(f"Could not parse x,y from patch basename: {patch_basename}")
    return slide_id, patch_x, patch_y


def create_test_dataset(
    wsi_path: str,
    mask_path: str,
    output_dir: str,
    patch_shape: tuple = (1024, 1024, 3),
    spacings: tuple = (0.25,),
    overlap: tuple = (0, 0),
    offset: tuple = (0, 0),
    center: bool = False,
    cpus: int = 4,
) -> Path:
    """
    Create a CellViT-compatible test dataset from a single WSI.
    Patches are saved under output_dir/test/images and empty CSV files under output_dir/test/labels.
    Each patch filename embeds the slide id, global x and y coordinates and a unique patch index.

    Args:
        wsi_path (str): Path to the WSI image.
        mask_path (str): Path to the WSI mask (optional; if not present, pass an empty string).
        output_dir (str): Root directory for the test dataset.
        patch_shape (tuple): Shape of each patch (H, W, C).
        spacings (tuple): Spacing value(s) for patch extraction.
        overlap (tuple): Overlap in pixels along x and y.
        offset (tuple): Offset in pixels.
        center (bool): Whether to center the patches.
        cpus (int): Number of CPU cores to use.

    Returns:
        Path: Path to the test dataset folder.
    """
    output_dir = Path(output_dir)
    train_dir = os.path.join(output_dir, "train")
    images_train_dir = os.path.join(train_dir, "images")
    labels_train_dir = os.path.join(train_dir, "labels")
    os.makedirs(images_train_dir, exist_ok=True)
    os.makedirs(labels_train_dir, exist_ok=True)

    splits_dir = os.path.join(output_dir, "splits")
    os.makedirs(splits_dir, exist_ok=True)

    test_dir = os.path.join(output_dir, "test")
    images_dir = os.path.join(test_dir, "images")
    labels_dir = os.path.join(test_dir, "labels")
    os.makedirs(images_dir, exist_ok=True)
    os.makedirs(labels_dir, exist_ok=True)

    # Create the patch configuration
    patch_config = PatchConfiguration(
        patch_shape=patch_shape,
        spacings=spacings,
        overlap=overlap,
        offset=offset,
        center=center,
    )

    # Create the patch iterator.
    patch_iterator = create_patch_iterator(
        image_path=wsi_path,
        mask_path=mask_path if mask_path and os.path.isfile(mask_path) else None,
        patch_configuration=patch_config,
        cpus=cpus,
        backend="asap",
    )

    slide_id = Path(
        wsi_path
    ).stem  # Use the WSI filename (without extension) as slide id.
    pbar = tqdm.tqdm(patch_iterator, desc="Creating test patches")
    idx_patch = 0
    for patch_data, mask_data, info in pbar:
        # Get the patch image as a numpy array.
        patch_np = patch_data.squeeze().astype(np.uint8)  # shape (H, W, 3)
        H, W, _ = info["tile_shape"]
        # Global coordinates for this patch (assumed provided in info).
        patch_x = info.get("x", 0)
        patch_y = info.get("y", 0)

        # Build a patch basename that includes the slide id, patch_x, patch_y, and a unique index.
        patch_basename = f"{slide_id}_x{patch_x}_y{patch_y}_{idx_patch}"

        # Save the patch image.
        img_path = os.path.join(images_dir, f"{patch_basename}.png")
        plt.imsave(str(img_path), patch_np)

        # Create an empty CSV file for annotations.
        csv_path = os.path.join(labels_dir, f"{patch_basename}.csv")
        with open(csv_path, mode="w", newline="") as cf:
            writer = csv.writer(cf)
            # (Empty file, as no annotations are available.)

        idx_patch += 1
    pbar.close()
    print(f"Test dataset created at: {test_dir}")
    return test_dir


def _convert_coords(
    x_pixel: float, y_pixel: float, micrometers_per_pixel: float, output_unit: str
) -> Tuple[float, float]:
    """
    Convert pixel (x, y) coordinates to the desired output_unit:
      - "pixel" -> No conversion needed, return as is
      - "um"    -> Convert from pixels to micrometers
      - "mm"    -> Convert from pixels to millimeters
    """
    if output_unit == "pixel":
        return x_pixel, y_pixel  # Already in pixels
    elif output_unit == "um":
        x_um = x_pixel * micrometers_per_pixel  # Convert px to µm
        y_um = y_pixel * micrometers_per_pixel
        return x_um, y_um
    elif output_unit == "mm":
        x_mm = (x_pixel * micrometers_per_pixel) / 1000.0  # Convert px to mm
        y_mm = (y_pixel * micrometers_per_pixel) / 1000.0
        return x_mm, y_mm
    else:
        raise ValueError(
            f"Unknown output_unit '{output_unit}'. Must be 'pixel', 'um', or 'mm'."
        )


def _build_annotation_json(
    points: List[Tuple[float, float, float]],
    annotation_name: str,
    fixed_z_value: float = 0.0,
) -> dict:
    """
    Build the annotation dictionary in the specified format:
      {
        "name": "inflammatory-cells" (etc.),
        "type": "Multiple points",
        "version": {"major": 1, "minor": 0},
        "points": [
           {
             "name": "Point 0",
             "point": [x, y, z],
             "probability": ...
           },
           ...
        ]
      }

    :param points: list of (x, y, probability)
    :param annotation_name: e.g. 'inflammatory-cells'
    :param fixed_z_value: in your original example, you might store 0.25 or 0.241999, etc.
    :return: dict suitable for JSON serialization
    """
    annotation_dict = {
        "name": annotation_name,
        "type": "Multiple points",
        "version": {"major": 1, "minor": 0},
        "points": [],
    }

    for idx, (x_val, y_val, prob) in enumerate(points):
        annotation_dict["points"].append(
            {
                "name": f"Point {idx}",
                "point": [x_val, y_val, fixed_z_value],
                "probability": prob,  # remove if you really don't want it
            }
        )

    return annotation_dict


def generate_inflammatory_annotation_dicts(
    global_cell_pred_dict: Dict,
    micrometers_per_pixel: float = 0.25,
    output_unit: str = "mm",
    fixed_z_value: float = 0.25,
) -> Tuple[dict, dict, dict]:
    """
    Process the given global_cell_pred_dict (already in memory) and generate
    three annotation dictionaries:
      1. "inflammatory-cells" (combined monocytes + lymphocytes)
      2. "monocytes"
      3. "lymphocytes"

    Args:
        global_cell_pred_dict (Dict): Output of the CellViT pipeline, keyed by patch, containing cells.
        micrometers_per_pixel (float): MPP scale (µm/pixel).
        output_unit (str): "pixel", "um", or "mm".
        fixed_z_value (float): Fixed Z coordinate value.

    Returns:
        Tuple[dict, dict, dict]: (inflammatory_dict, monocytes_dict, lymphocytes_dict)
    """
    monocytes_points = []
    lymphocytes_points = []

    for _, cells_in_patch in global_cell_pred_dict.items():
        for _, cell_info in cells_in_patch.items():
            cell_type = cell_info["type"]
            if cell_type == 2:  # "other" => skip
                continue

            global_x, global_y = cell_info["global_centroid"]
            probability = cell_info.get("type_prob", 1.0)

            # Convert coords using `micrometers_per_pixel`
            converted_x, converted_y = _convert_coords(
                global_x, global_y, micrometers_per_pixel, output_unit
            )

            if cell_type == 0:  # monocytes
                monocytes_points.append((converted_x, converted_y, probability))
            elif cell_type == 1:  # lymphocytes
                lymphocytes_points.append((converted_x, converted_y, probability))

    # Combine for inflammatory-cells
    inflammatory_points = monocytes_points + lymphocytes_points

    inflammatory_dict = _build_annotation_json(
        inflammatory_points, "inflammatory-cells", fixed_z_value
    )
    monocytes_dict = _build_annotation_json(
        monocytes_points, "monocytes", fixed_z_value
    )
    lymphocytes_dict = _build_annotation_json(
        lymphocytes_points, "lymphocytes", fixed_z_value
    )

    return inflammatory_dict, monocytes_dict, lymphocytes_dict


def save_annotation_json(annotation_dict: dict, filepath: Path) -> None:
    """
    Helper function to save annotation JSON files.
    """
    with open(filepath, "w") as f:
        json.dump(annotation_dict, f, indent=2)


def filter_patch_annotations(
    patch_name: str,
    cells: dict,
    roi_slide: Union[openslide.OpenSlide, None],
    patch_size: Tuple[int, int],
    mpp_value: float,
    threshold_micrometers: float = 7.5,
<<<<<<< HEAD
    prob_threshold: float = 0.0,  # New parameter: skip cells with lower probability
=======
>>>>>>> 5bd8da78
) -> Tuple[List[Tuple[float, float, float]], List[Tuple[float, float, float]]]:
    """
    For a given patch (identified by patch_name) and its cell predictions (cells),
    optionally load the ROI mask region corresponding to the patch using OpenSlide
    (if roi_slide is provided) and then filter out:
      (a) Cells that fall outside the ROI (if the ROI mask is available).
<<<<<<< HEAD
      (b) Cells that are closer together than threshold_micrometers (using pixel distances).
      (c) Cells with a probability lower than prob_threshold.
=======
      (b) Cells that are closer together than threshold_micrometers, using pixel distances.
>>>>>>> 5bd8da78

    The global centroids in cells are in WSI pixels.
    The threshold (in micrometers) is converted to a pixel threshold using mpp_value.
    Returns two lists (for monocytes [type 0] and lymphocytes [type 1]) of points,
    where each point is a tuple (x_px, y_px, probability) in pixel coordinates.
    """
    # Parse patch name to obtain patch coordinates.
    slide_id, patch_x, patch_y = parse_patch_basename(patch_name)
    patch_x = int(patch_x)
    patch_y = int(patch_y)

    # If a valid ROI mask is available, read only the corresponding region.
    if roi_slide is not None:
        region = roi_slide.read_region((patch_x, patch_y), 0, patch_size)
        region = np.array(region.convert("L"))
    else:
        region = None

    monocytes_points = []
    lymphocytes_points = []
    # Process each cell in this patch.
    for cell in cells.values():
        # Get the global centroid (in pixels)
        global_centroid = cell.get("global_centroid", [0, 0])
        gx = int(global_centroid[0])
        gy = int(global_centroid[1])
        # Convert to patch-local coordinates.
        local_x = gx - patch_x
        local_y = gy - patch_y
        if region is not None:
            # Skip cell if its local coordinate is outside the patch or in a masked-out area.
            if (
                local_x < 0
                or local_x >= patch_size[0]
                or local_y < 0
                or local_y >= patch_size[1]
            ):
                continue
            if region[local_y, local_x] == 0:
                continue
        prob = cell.get("type_prob", 1.0)
<<<<<<< HEAD
        # Skip low-confidence predictions.
        if prob < prob_threshold:
            continue
=======
>>>>>>> 5bd8da78
        cell_type = cell.get("type", 2)
        if cell_type == 0:
            monocytes_points.append((gx, gy, prob))
        elif cell_type == 1:
            lymphocytes_points.append((gx, gy, prob))

    # KDTree-based filtering in pixel space.
    def kdtree_filter(
        points_list: List[Tuple[float, float, float]],
    ) -> List[Tuple[float, float, float]]:
        if not points_list:
            return []
        pts = np.array([[p[0], p[1]] for p in points_list])
        # Convert threshold from micrometers to pixels.
        threshold_px = threshold_micrometers / mpp_value
        tree = KDTree(pts)
        sorted_indices = np.argsort(pts[:, 0])
        kept = []
        visited = np.zeros(len(pts), dtype=bool)
        for i in sorted_indices:
            if visited[i]:
                continue
            neighbors = tree.query_ball_point(pts[i], r=threshold_px)
            for j in neighbors:
                visited[j] = True
            kept.append(points_list[i])
        return kept

    mon_filtered = kdtree_filter(monocytes_points)
    lymph_filtered = kdtree_filter(lymphocytes_points)
    return mon_filtered, lymph_filtered


class CellViTInfExpDetection(CellViTClassifierInferenceExperiment):
    """Inference Experiment for CellViT with a Classifier Head on Detection Data

    Args:
        logdir (Union[Path, str]): Log directory with the trained classifier
        cellvit_path (Union[Path, str]): Path to pretrained CellViT model
        dataset_path (Union[Path, str]): Path to the dataset (parent path, not the fold path)
        input_shape (List[int]): Input shape of images before beeing feed to the model.
        normalize_stains (bool, optional): If stains should be normalized. Defaults to False.
        gpu (int, optional): GPU to use. Defaults to 0.
        comment (str, optional): Comment for storing. Defaults to None.

    Additional Attributes (besides the ones from the parent class):
        input_shape (List[int]): Input shape of images before beeing feed to the model.

    Overwritten Methods:
        _load_inference_transforms(normalize_settings_default: dict, transform_settings: dict = None) -> Callable
            Load inference transformations
        _load_dataset(transforms: Callable, normalize_stains: bool) -> Dataset
            Load Detection Dataset
        _extract_tokens(cell_pred_dict: dict, predictions: dict, image_size: int) -> List
            Extract cell tokens associated to cells
        _get_cellvit_result(images: torch.Tensor, cell_gt_batch: List, types_batch: List, image_names: List, postprocessor: DetectionCellPostProcessorCupy) -> Tuple[List[dict], List[dict], dict[dict], List[float], List[float], List[float]
            Retrieve CellViT Inference results from a batch of patches
        _get_global_classifier_scores(predictions: torch.Tensor, probabilities: torch.Tensor, gt: torch.Tensor) -> Tuple[float, float, float, float, float, float]
            Calculate global metrics for the classification head, *without* taking quality of the detection model into account
        _plot_confusion_matrix(predictions: torch.Tensor, gt: torch.Tensor, test_result_dir: Union[Path, str]) -> None
            Plot and save the confusion matrix (normalized and non-normalized)
        update_cell_dict_with_predictions(cell_dict: dict, predictions: np.ndarray, probabilities: np.ndarray, metadata: List[Tuple[float, float, str]]) -> dict
            Update the cell dictionary with the predictions from the classifier
        _calculate_pipeline_scores(cell_dict: dict) -> Tuple[dict, dict, dict]
            Calculate the final pipeline scores, use the TIA evaluation metrics
        run_inference() -> None
            Run Inference on Test Dataset
    """

    def __init__(
        self,
        logdir: Union[Path, str],
        cellvit_path: Union[Path, str],
        model_path: Union[Path, str],
        dataset_path: Union[Path, str],
        roi_mask_path: Union[Path, str],
        input_shape: List[int],
        normalize_stains: bool = False,
        gpu: int = 0,
        comment: str = None,
        output_path: Union[Path, str] = None,  # Added output path argument
        mpp_value: float = 0.24199951445730394,  # Added micrometers per pixel
        thresh_filtering: float = 5.0,  # Added threshold (in micrometers) for filtering
<<<<<<< HEAD
        prob_threshold: float = 0.5,  # new probability threshold
=======
>>>>>>> 5bd8da78
    ) -> None:
        assert len(input_shape) == 2, "Input shape must have a length of 2."
        for in_sh in input_shape:
            assert in_sh in CELL_IMAGE_SIZES, "Shape entries must be divisible by 32."

        self.input_shape = input_shape
        self.output_path = (
            Path(output_path) if output_path else None
        )  # Store output path
        self.mpp_value = mpp_value  # Store micrometers per pixel
        self.thresh_filtering = thresh_filtering  # Store threshold for filtering
<<<<<<< HEAD
        self.prob_threshold = prob_threshold  # store the probability threshold
=======
>>>>>>> 5bd8da78
        self.roi_mask_path = roi_mask_path  # Store ROI mask path

        super().__init__(
            logdir=logdir,
            cellvit_path=cellvit_path,
            dataset_path=dataset_path,
            model_path=model_path,
            normalize_stains=normalize_stains,
            gpu=gpu,
            comment=comment,
        )

    def _load_inference_transforms(
        self,
        normalize_settings_default: dict,
        transform_settings: dict = None,
    ) -> Callable:
        """Load inference transformations

        Args:
            normalize_settings_default (dict): Setting of cellvit model
            transform_settings (dict, optional): Alternative to overwrite. Defaults to None.

        Returns:
            Callable: Transformations
        """
        self.logger.info("Loading inference transformations")

        if transform_settings is not None and "normalize" in transform_settings:
            mean = transform_settings["normalize"].get("mean", (0.5, 0.5, 0.5))
            std = transform_settings["normalize"].get("std", (0.5, 0.5, 0.5))
        else:
            mean = normalize_settings_default["mean"]
            std = normalize_settings_default["std"]

        inference_transform = A.Compose(
            [
                A.PadIfNeeded(
                    self.input_shape[0],
                    self.input_shape[1],
                    border_mode=cv2.BORDER_CONSTANT,
                    value=(255, 255, 255),
                ),
                A.CenterCrop(
                    self.input_shape[0], self.input_shape[1], always_apply=True
                ),
                A.Normalize(mean=mean, std=std),
                ToTensorV2(),
            ],
            keypoint_params=A.KeypointParams(format="xy"),
        )
        return inference_transform

    def _load_dataset(self, transforms: Callable, normalize_stains: bool) -> Dataset:
        """Load Detection Dataset

        Args:
            transforms (Callable): Transformations
            normalize_stains (bool): If stain normalization

        Returns:
            Dataset: Detection Dataset
        """
        dataset = DetectionDataset(
            dataset_path=self.dataset_path,
            split="test",
            normalize_stains=normalize_stains,
            transforms=transforms,
        )
        dataset.cache_dataset()
        return dataset

    def _extract_tokens(
        self, cell_pred_dict: dict, predictions: dict, image_size: List[int]
    ) -> List:
        """Extract cell tokens associated to cells

        Args:
            cell_pred_dict (dict): Cell prediction dict
            predictions (dict): Prediction dict
            image_size (List[int]): Image size of the input image (H, W)

        Returns:
            List: List of topkens for each patch
        """
        if hasattr(self.cellvit_model, "patch_size"):
            patch_size = self.cellvit_model.patch_size
        else:
            patch_size = 16

        if patch_size == 16:
            rescaling_factor = 1
        else:
            if image_size[0] == image_size[1]:
                if image_size[0] in self.cellvit_model.input_rescale_dict:
                    rescaling_factor = (
                        self.cellvit_model.input_rescale_dict[image_size[0]]
                        / image_size[0]
                    )
                else:
                    self.logger.error(
                        "Please use either 256 or 1024 as input size for Virchow based models or implement logic yourself for rescaling!"
                    )
                    raise RuntimeError(
                        "Please use either 256 or 1024 as input size for Virchow based models or implement logic yourself for rescaling!"
                    )
            else:
                self.logger.error(
                    "We do not support non-squared images differing from 256 x 256 or 1024 x 1024 for Virchow models"
                )
                raise RuntimeError(
                    "We do not support non-squared images differing from 256 x 256 or 1024 x 1024 for Virchow models"
                )

        batch_tokens = []
        for patch_idx, patch_cell_pred_dict in enumerate(cell_pred_dict):
            extracted_cell_tokens = []
            patch_tokens = predictions["tokens"][patch_idx]
            for cell in patch_cell_pred_dict.values():
                bbox = rescaling_factor * cell["bbox"]
                bb_index = bbox / patch_size
                bb_index[0, :] = np.floor(bb_index[0, :])
                bb_index[1, :] = np.ceil(bb_index[1, :])
                bb_index = bb_index.astype(np.uint8)
                cell_token = patch_tokens[
                    :, bb_index[0, 0] : bb_index[1, 0], bb_index[0, 1] : bb_index[1, 1]
                ]
                cell_token = torch.mean(
                    rearrange(cell_token, "D H W -> (H W) D"), dim=0
                )
                extracted_cell_tokens.append(cell_token.detach().cpu())
            batch_tokens.append(extracted_cell_tokens)

        return batch_tokens

    def _get_cellvit_result(
        self,
        images: torch.Tensor,
        cell_gt_batch: List,
        types_batch: List,
        image_names: List,
        postprocessor: DetectionCellPostProcessorCupy,
    ) -> Tuple[List[dict], List[dict], dict, List[float], List[float], List[float]]:
        """
        Retrieve CellViT Inference results. Modified to allow empty ground truth.
        """

        # print(f"Getting CellViT results for {len(images)} images.")
        extracted_cells_matching = []
        overall_extracted_cells = []
        image_pred_dict = {}
        f1s = []
        precs = []
        recs = []

        image_size = images.shape[2]
        images = images.to(self.device)
        if self.mixed_precision:
            with torch.autocast(device_type="cuda", dtype=torch.float16):
                predictions = self.cellvit_model.forward(images, retrieve_tokens=True)
        else:
            predictions = self.cellvit_model.forward(images, retrieve_tokens=True)

        predictions = self._apply_softmax_reorder(predictions)
        _, cell_pred_dict = postprocessor.post_process_batch(predictions)
        tokens = self._extract_tokens(cell_pred_dict, predictions, self.input_shape)

        # For test inference, ground truth is empty.
        for pred_dict, true_centroids, cell_types, patch_token, image_name in zip(
            cell_pred_dict, cell_gt_batch, types_batch, tokens, image_names
        ):
            image_pred_dict[image_name] = {}
            pred_centroids = [v["centroid"] for v in pred_dict.values()]
            pred_centroids = np.array(pred_centroids)
            # Instead of requiring both GT and predictions, use only predictions.
            if len(pred_centroids) > 0:
                # print(
                #     f"Found in image: {image_name} {len(pred_centroids)} preds cells."
                # )
                for cell_idx in range(len(pred_centroids)):
                    overall_extracted_cells.append(
                        {
                            "image": image_name,
                            "coords": pred_centroids[cell_idx],
                            "type": 0,  # default type value when no GT
                            "token": patch_token[cell_idx],
                        }
                    )
                    image_pred_dict[image_name][cell_idx + 1] = pred_dict[cell_idx + 1]

        return (
            extracted_cells_matching,
            overall_extracted_cells,
            image_pred_dict,
            f1s,
            precs,
            recs,
        )

    def _get_global_classifier_scores(
        self, predictions: torch.Tensor, probabilities: torch.Tensor, gt: torch.Tensor
    ):
        return None

    def update_cell_dict_with_predictions(
        self,
        cell_dict: dict,
        predictions: np.ndarray,
        probabilities: np.ndarray,
        metadata: List[Tuple[float, float, str]],
    ) -> dict:
        """Update the cell dictionary with the predictions from the classifier

        Args:
            cell_dict (dict): Cell dictionary with CellViT default predictions
            predictions (np.ndarray): Classifier predictions of the class
            probabilities (np.ndarray): Classifier output probabilities
            metadata (List[Tuple[float, float, str]]): Cell metadata

        Returns:
            dict: Updated cell dictionary, be careful about the ordering -> Types start with the index 0
        """
        self.logger.info("Updating PanNuke-cell-preds with dataset specific classes")
        for pred, prob, inform in zip(predictions, probabilities, metadata):
            cell_found = False
            image_name = inform[2]
            image_cell_dict = cell_dict[image_name]
            row_pred, col_pred = inform[:2]
            row_pred = float(f"{row_pred:.0f}")
            col_pred = float(f"{col_pred:.0f}")

            for cell_idx, properties in image_cell_dict.items():
                row, col = properties["centroid"]
                row = float(f"{row:.0f}")
                col = float(f"{col:.0f}")
                if row == row_pred and col == col_pred:
                    cell_dict[image_name][cell_idx]["type"] = int(pred)
                    cell_dict[image_name][cell_idx]["type_prob"] = float(
                        prob[int(pred)]
                    )
                    cell_dict[image_name][cell_idx]["bbox"] = cell_dict[image_name][
                        cell_idx
                    ]["bbox"].tolist()
                    cell_dict[image_name][cell_idx]["centroid"] = cell_dict[image_name][
                        cell_idx
                    ]["centroid"].tolist()
                    cell_dict[image_name][cell_idx]["contour"] = cell_dict[image_name][
                        cell_idx
                    ]["contour"].tolist()
                    cell_found = True
            assert cell_found, "Not all cells have predictions"

        return cell_dict

    def run_inference(self):
        """Run inference without ground truth, classify cells, convert patch-local predictions
        to global WSI coordinates, filter predictions using ROI (if available) and distance criteria,
        then convert filtered annotations from pixels to millimeters and save the JSON results.
        """
        extracted_cells = []  # All detected cells
        image_pred_dict = {}  # Dictionary with all detected cells

        postprocessor = DetectionCellPostProcessorCupy(wsi=None, nr_types=6)
        cellvit_dl = DataLoader(
            self.inference_dataset,
            batch_size=4,
            num_workers=8,
            shuffle=False,
            collate_fn=self.inference_dataset.collate_batch,
        )

        # Step 1: Extract cells with CellViT (GT is empty in test mode)
        with torch.no_grad():
            for i, (images, cell_gt_batch, types_batch, image_names) in tqdm.tqdm(
                enumerate(cellvit_dl), total=len(cellvit_dl)
            ):
                _, overall_extracted_cells, batch_pred_dict, _, _, _ = (
                    self._get_cellvit_result(
                        images=images,
                        cell_gt_batch=cell_gt_batch,  # Empty GT in test mode
                        types_batch=types_batch,  # Dummy values
                        image_names=image_names,
                        postprocessor=postprocessor,
                    )
                )
                image_pred_dict.update(batch_pred_dict)
                extracted_cells.extend(overall_extracted_cells)

        if not extracted_cells:
            self.logger.warning(
                "[ERROR] No cells detected! Check model weights and input data."
            )
            return

        # Step 2: Classify cells using extracted tokens.
        classification_results = self._get_classifier_result(extracted_cells)
        classification_results.pop("gt", None)  # No ground truth in test mode
        classification_results["predictions"] = (
            classification_results["predictions"].numpy().tolist()
        )
        classification_results["probabilities"] = (
            classification_results["probabilities"].numpy().tolist()
        )

        # Step 3: Update cell dictionary with classifier predictions.
        cell_pred_dict = self.update_cell_dict_with_predictions(
            cell_dict=image_pred_dict,
            predictions=np.array(classification_results["predictions"]),
            probabilities=np.array(classification_results["probabilities"]),
            metadata=classification_results["metadata"],
        )

        # Step 4: Convert patch-local cell centroids to global WSI coordinates (in pixels)
        global_cell_pred_dict = {}
        for patch_name, cells in cell_pred_dict.items():
            try:
                slide_id, patch_x, patch_y = parse_patch_basename(patch_name)
            except Exception as e:
                self.logger.error(f"[ERROR] Error parsing patch name {patch_name}: {e}")
                continue
            global_cells = {}
            for cell_idx, cell in cells.items():
                local_centroid = cell.get("centroid", [0, 0])
                x_global_px = local_centroid[0] + patch_x
                y_global_px = local_centroid[1] + patch_y
                global_centroid_px = [x_global_px, y_global_px]
                if "type" not in cell:
                    self.logger.error(
                        f"[ERROR] Missing 'type' for cell in patch {patch_name}. Skipping."
                    )
                    continue
                cell_cleaned = {
                    key: (
                        value.tolist()
                        if isinstance(value, (np.ndarray, torch.Tensor))
                        else value
                    )
                    for key, value in cell.items()
                }
                cell_cleaned["global_centroid"] = global_centroid_px
                global_cells[cell_idx] = cell_cleaned
            global_cell_pred_dict[patch_name] = global_cells

        # --- NEW STEP: Filter predictions per patch using OpenSlide ROI mask (if available) and KDTree ---
        roi_slide = None
        if hasattr(self, "roi_mask_path") and self.roi_mask_path is not None:
            try:
                roi_slide = openslide.OpenSlide(str(self.roi_mask_path))
            except Exception as e:
                self.logger.error(f"Could not open ROI mask with OpenSlide: {e}")
                roi_slide = None  # Continue without ROI filtering.
        # Use the patch size from the inference (assume same as input_shape; note: input_shape is (H, W))
        patch_size = (self.input_shape[1], self.input_shape[0])  # (width, height)
        monocytes_all_px = []
        lymphocytes_all_px = []
        # Iterate over each patch and filter its predictions.
        for patch_name, cells in global_cell_pred_dict.items():
            try:
                mon_pts, lymph_pts = filter_patch_annotations(
                    patch_name,
                    cells,
                    roi_slide,  # If roi_slide is None, ROI filtering is skipped but KDTree filtering still applies.
                    patch_size,
                    self.mpp_value,
                    threshold_micrometers=self.thresh_filtering,
<<<<<<< HEAD
                    prob_threshold=self.prob_threshold,
=======
>>>>>>> 5bd8da78
                )
                monocytes_all_px.extend(mon_pts)
                lymphocytes_all_px.extend(lymph_pts)
            except Exception as e:
                self.logger.error(f"Error filtering patch {patch_name}: {e}")

        if roi_slide is not None:
            roi_slide.close()  # Close the OpenSlide object when done.

        # --- Convert aggregated pixel coordinates to millimeters ---
        monocytes_all = []
        for x_px, y_px, prob in monocytes_all_px:
            x_mm, y_mm = _convert_coords(x_px, y_px, self.mpp_value, "mm")
            monocytes_all.append((x_mm, y_mm, prob))
        lymphocytes_all = []
        for x_px, y_px, prob in lymphocytes_all_px:
            x_mm, y_mm = _convert_coords(x_px, y_px, self.mpp_value, "mm")
            lymphocytes_all.append((x_mm, y_mm, prob))
        inflammatory_all = monocytes_all + lymphocytes_all

        # --- Build annotation JSONs from the aggregated, filtered points ---
        inflammatory_dict = _build_annotation_json(
            inflammatory_all, "inflammatory-cells", self.mpp_value
        )
        monocytes_dict = _build_annotation_json(
            monocytes_all, "monocytes", self.mpp_value
        )
        lymphocytes_dict = _build_annotation_json(
            lymphocytes_all, "lymphocytes", self.mpp_value
        )

        # Step 5: Save JSON files to specified output directory.
        if self.output_path:
            self.output_path.mkdir(parents=True, exist_ok=True)
            save_annotation_json(
                inflammatory_dict, self.output_path / "detected-inflammatory-cells.json"
            )
            save_annotation_json(
                monocytes_dict, self.output_path / "detected-monocytes.json"
            )
            save_annotation_json(
                lymphocytes_dict, self.output_path / "detected-lymphocytes.json"
            )
            self.logger.info(f"[SUCCESS] JSON results saved in {self.output_path}")<|MERGE_RESOLUTION|>--- conflicted
+++ resolved
@@ -27,11 +27,13 @@
 import matplotlib.pyplot as plt
 import numpy as np
 import openslide
+import openslide
 import torch
 import tqdm
 from albumentations.pytorch import ToTensorV2
 from einops import rearrange
 from matplotlib import pyplot as plt
+from scipy.spatial import KDTree
 from scipy.spatial import KDTree
 from torch.utils.data import DataLoader, Dataset
 
@@ -332,22 +334,15 @@
     patch_size: Tuple[int, int],
     mpp_value: float,
     threshold_micrometers: float = 7.5,
-<<<<<<< HEAD
     prob_threshold: float = 0.0,  # New parameter: skip cells with lower probability
-=======
->>>>>>> 5bd8da78
 ) -> Tuple[List[Tuple[float, float, float]], List[Tuple[float, float, float]]]:
     """
     For a given patch (identified by patch_name) and its cell predictions (cells),
     optionally load the ROI mask region corresponding to the patch using OpenSlide
     (if roi_slide is provided) and then filter out:
       (a) Cells that fall outside the ROI (if the ROI mask is available).
-<<<<<<< HEAD
       (b) Cells that are closer together than threshold_micrometers (using pixel distances).
       (c) Cells with a probability lower than prob_threshold.
-=======
-      (b) Cells that are closer together than threshold_micrometers, using pixel distances.
->>>>>>> 5bd8da78
 
     The global centroids in cells are in WSI pixels.
     The threshold (in micrometers) is converted to a pixel threshold using mpp_value.
@@ -389,12 +384,9 @@
             if region[local_y, local_x] == 0:
                 continue
         prob = cell.get("type_prob", 1.0)
-<<<<<<< HEAD
         # Skip low-confidence predictions.
         if prob < prob_threshold:
             continue
-=======
->>>>>>> 5bd8da78
         cell_type = cell.get("type", 2)
         if cell_type == 0:
             monocytes_points.append((gx, gy, prob))
@@ -478,10 +470,7 @@
         output_path: Union[Path, str] = None,  # Added output path argument
         mpp_value: float = 0.24199951445730394,  # Added micrometers per pixel
         thresh_filtering: float = 5.0,  # Added threshold (in micrometers) for filtering
-<<<<<<< HEAD
         prob_threshold: float = 0.5,  # new probability threshold
-=======
->>>>>>> 5bd8da78
     ) -> None:
         assert len(input_shape) == 2, "Input shape must have a length of 2."
         for in_sh in input_shape:
@@ -493,10 +482,7 @@
         )  # Store output path
         self.mpp_value = mpp_value  # Store micrometers per pixel
         self.thresh_filtering = thresh_filtering  # Store threshold for filtering
-<<<<<<< HEAD
         self.prob_threshold = prob_threshold  # store the probability threshold
-=======
->>>>>>> 5bd8da78
         self.roi_mask_path = roi_mask_path  # Store ROI mask path
 
         super().__init__(
@@ -862,10 +848,7 @@
                     patch_size,
                     self.mpp_value,
                     threshold_micrometers=self.thresh_filtering,
-<<<<<<< HEAD
                     prob_threshold=self.prob_threshold,
-=======
->>>>>>> 5bd8da78
                 )
                 monocytes_all_px.extend(mon_pts)
                 lymphocytes_all_px.extend(lymph_pts)
