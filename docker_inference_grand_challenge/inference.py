--- conflicted
+++ resolved
@@ -214,10 +214,7 @@
 FILTERING_THRESHOLD = (
     3.0  # threshold im micrometers to filter out eventual overlapping detections
 )
-<<<<<<< HEAD
 PROB_THRESHOLD = 0.5  # threshold for filtering out low probability detections
-=======
->>>>>>> 5bd8da78
 INPUT_SHAPE_2D = (256, 256)
 INPUT_SHAPE_3D = (256, 256, 3)
 SPACINGS = (0.25,)
@@ -238,7 +235,6 @@
     # Set CPU count
     CPUS = max(1, os.cpu_count() - 1)
 
-<<<<<<< HEAD
     # # NOTE: The following lines are used to simulate the input and output paths in the Docker container
     INPUT_PATH = Path("test")  # Simulated /input
     OUTPUT_PATH = Path("test_output")  # Simulated /output
@@ -248,15 +244,6 @@
     # INPUT_PATH = Path("/input")
     # OUTPUT_PATH = Path("/output")
     # MODEL_PATH = Path("/opt/ml/model")
-=======
-    # NOTE: The following lines are used to simulate the input and output paths in the Docker container by using python directly instead
-    # INPUT_PATH = Path("test")  # Simulated /input
-    # OUTPUT_PATH = Path("test_output")  # Simulated /output
-    # MODEL_PATH = Path("example_model")  # Simulated /opt/ml/model
->>>>>>> 5bd8da78
-
-    # Resources folder path (included in the Docker image: includes backbones and models)
-    RESOURCES_PATH = Path("resources")  # Simulated resources (internal folder)
 
     # Resources folder path (included in the Docker image: includes backbones and models)
     RESOURCES_PATH = Path("resources")  # Simulated resources (internal folder)
@@ -365,16 +352,14 @@
         model_path=external_model_path,
         dataset_path=dataset_path,
         roi_mask_path=mask_path,
+        roi_mask_path=mask_path,
         normalize_stains=False,
         gpu=GPU,
         input_shape=INPUT_SHAPE_2D,
         output_path=OUTPUT_PATH,
         mpp_value=MPP_LEVEL0_VALUE,
         thresh_filtering=FILTERING_THRESHOLD,
-<<<<<<< HEAD
         prob_threshold=PROB_THRESHOLD,
-=======
->>>>>>> 5bd8da78
     )
 
     print("Running inference...")
